import io
import pathlib
import time
import warnings
from typing import Any, Dict, List, Optional, Tuple, Type, Union

import gym
import numpy as np
import torch as th

from stable_baselines3.common import logger
from stable_baselines3.common.base_class import BaseAlgorithm
from stable_baselines3.common.buffers import DictReplayBuffer, ReplayBuffer
from stable_baselines3.common.callbacks import BaseCallback
from stable_baselines3.common.noise import ActionNoise
from stable_baselines3.common.policies import BasePolicy
from stable_baselines3.common.save_util import load_from_pkl, save_to_pkl
from stable_baselines3.common.type_aliases import GymEnv, MaybeCallback, RolloutReturn, Schedule, TrainFreq, TrainFrequencyUnit
from stable_baselines3.common.utils import safe_mean, should_collect_more_steps
from stable_baselines3.common.vec_env import VecEnv


class OffPolicyAlgorithm(BaseAlgorithm):
    """
    The base for Off-Policy algorithms (ex: SAC/TD3)

    :param policy: Policy object
    :param env: The environment to learn from
                (if registered in Gym, can be str. Can be None for loading trained models)
    :param policy_base: The base policy used by this method
    :param learning_rate: learning rate for the optimizer,
        it can be a function of the current progress remaining (from 1 to 0)
    :param buffer_size: size of the replay buffer
    :param learning_starts: how many steps of the model to collect transitions for before learning starts
    :param batch_size: Minibatch size for each gradient update
    :param tau: the soft update coefficient ("Polyak update", between 0 and 1)
    :param gamma: the discount factor
    :param train_freq: Update the model every ``train_freq`` steps. Alternatively pass a tuple of frequency and unit
        like ``(5, "step")`` or ``(2, "episode")``.
    :param gradient_steps: How many gradient steps to do after each rollout (see ``train_freq``)
        Set to ``-1`` means to do as many gradient steps as steps done in the environment
        during the rollout.
    :param action_noise: the action noise type (None by default), this can help
        for hard exploration problem. Cf common.noise for the different action noise type.
    :param optimize_memory_usage: Enable a memory efficient variant of the replay buffer
        at a cost of more complexity.
        See https://github.com/DLR-RM/stable-baselines3/issues/37#issuecomment-637501195
    :param policy_kwargs: Additional arguments to be passed to the policy on creation
    :param tensorboard_log: the log location for tensorboard (if None, no logging)
    :param verbose: The verbosity level: 0 none, 1 training information, 2 debug
    :param device: Device on which the code should run.
        By default, it will try to use a Cuda compatible device and fallback to cpu
        if it is not possible.
    :param support_multi_env: Whether the algorithm supports training
        with multiple environments (as in A2C)
    :param create_eval_env: Whether to create a second environment that will be
        used for evaluating the agent periodically. (Only available when passing string for the environment)
    :param monitor_wrapper: When creating an environment, whether to wrap it
        or not in a Monitor wrapper.
    :param seed: Seed for the pseudo random generators
    :param use_sde: Whether to use State Dependent Exploration (SDE)
        instead of action noise exploration (default: False)
    :param sde_sample_freq: Sample a new noise matrix every n steps when using gSDE
        Default: -1 (only sample at the beginning of the rollout)
    :param use_sde_at_warmup: Whether to use gSDE instead of uniform sampling
        during the warm up phase (before learning starts)
    :param sde_support: Whether the model support gSDE or not
    :param remove_time_limit_termination: Remove terminations (dones) that are due to time limit.
        See https://github.com/hill-a/stable-baselines/issues/863
    :param supported_action_spaces: The action spaces supported by the algorithm.
    """

    def __init__(
        self,
        policy: Type[BasePolicy],
        env: Union[GymEnv, str],
        policy_base: Type[BasePolicy],
        learning_rate: Union[float, Schedule],
        buffer_size: int = int(1e6),
        learning_starts: int = 100,
        batch_size: int = 256,
        tau: float = 0.005,
        gamma: float = 0.99,
        train_freq: Union[int, Tuple[int, str]] = (1, "step"),
        gradient_steps: int = 1,
        action_noise: Optional[ActionNoise] = None,
        optimize_memory_usage: bool = False,
        policy_kwargs: Dict[str, Any] = None,
        tensorboard_log: Optional[str] = None,
        verbose: int = 0,
        device: Union[th.device, str] = "auto",
        support_multi_env: bool = False,
        create_eval_env: bool = False,
        monitor_wrapper: bool = True,
        seed: Optional[int] = None,
        use_sde: bool = False,
        sde_sample_freq: int = -1,
        use_sde_at_warmup: bool = False,
        sde_support: bool = True,
        remove_time_limit_termination: bool = False,
        supported_action_spaces: Optional[Tuple[gym.spaces.Space, ...]] = None,
    ):

        super(OffPolicyAlgorithm, self).__init__(
            policy=policy,
            env=env,
            policy_base=policy_base,
            learning_rate=learning_rate,
            policy_kwargs=policy_kwargs,
            tensorboard_log=tensorboard_log,
            verbose=verbose,
            device=device,
            support_multi_env=support_multi_env,
            create_eval_env=create_eval_env,
            monitor_wrapper=monitor_wrapper,
            seed=seed,
            use_sde=use_sde,
            sde_sample_freq=sde_sample_freq,
            supported_action_spaces=supported_action_spaces,
        )
        self.buffer_size = buffer_size
        self.batch_size = batch_size
        self.learning_starts = learning_starts
        self.tau = tau
        self.gamma = gamma
        self.gradient_steps = gradient_steps
        self.action_noise = action_noise
        self.optimize_memory_usage = optimize_memory_usage

        # Remove terminations (dones) that are due to time limit
        # see https://github.com/hill-a/stable-baselines/issues/863
        self.remove_time_limit_termination = remove_time_limit_termination

        # Save train freq parameter, will be converted later to TrainFreq object
        self.train_freq = train_freq

        self.actor = None  # type: Optional[th.nn.Module]
        self.replay_buffer = None  # type: Optional[ReplayBuffer]
        # Update policy keyword arguments
        if sde_support:
            self.policy_kwargs["use_sde"] = self.use_sde
        # For gSDE only
        self.use_sde_at_warmup = use_sde_at_warmup

    def _convert_train_freq(self) -> None:
        """
        Convert `train_freq` parameter (int or tuple)
        to a TrainFreq object.
        """
        if not isinstance(self.train_freq, TrainFreq):
            train_freq = self.train_freq

            # The value of the train frequency will be checked later
            if not isinstance(train_freq, tuple):
                train_freq = (train_freq, "step")

            try:
                train_freq = (train_freq[0], TrainFrequencyUnit(train_freq[1]))
            except ValueError:
                raise ValueError(f"The unit of the `train_freq` must be either 'step' or 'episode' not '{train_freq[1]}'!")

            if not isinstance(train_freq[0], int):
                raise ValueError(f"The frequency of `train_freq` must be an integer and not {train_freq[0]}")

            self.train_freq = TrainFreq(*train_freq)

    def _setup_model(self) -> None:
        self._setup_lr_schedule()
        self.set_random_seed(self.seed)

        # Use DictReplayBuffer if needed
        buffer_cls = DictReplayBuffer if isinstance(self.observation_space, gym.spaces.Dict) else ReplayBuffer

        self.replay_buffer = buffer_cls(
            self.buffer_size,
            self.observation_space,
            self.action_space,
            self.device,
            optimize_memory_usage=self.optimize_memory_usage,
        )
<<<<<<< HEAD

        self.policy = self.policy_class(
=======
        self.policy = self.policy_class(  # pytype:disable=not-instantiable
>>>>>>> 237223f8
            self.observation_space,
            self.action_space,
            self.lr_schedule,
            **self.policy_kwargs,  # pytype:disable=not-instantiable
        )
        self.policy = self.policy.to(self.device)

        # Convert train freq parameter to TrainFreq object
        self._convert_train_freq()

    def save_replay_buffer(self, path: Union[str, pathlib.Path, io.BufferedIOBase]) -> None:
        """
        Save the replay buffer as a pickle file.

        :param path: Path to the file where the replay buffer should be saved.
            if path is a str or pathlib.Path, the path is automatically created if necessary.
        """
        assert self.replay_buffer is not None, "The replay buffer is not defined"
        save_to_pkl(path, self.replay_buffer, self.verbose)

    def load_replay_buffer(self, path: Union[str, pathlib.Path, io.BufferedIOBase]) -> None:
        """
        Load a replay buffer from a pickle file.

        :param path: Path to the pickled replay buffer.
        """
        self.replay_buffer = load_from_pkl(path, self.verbose)
        assert isinstance(self.replay_buffer, ReplayBuffer), "The replay buffer must inherit from ReplayBuffer class"

    def _setup_learn(
        self,
        total_timesteps: int,
        eval_env: Optional[GymEnv],
        callback: MaybeCallback = None,
        eval_freq: int = 10000,
        n_eval_episodes: int = 5,
        log_path: Optional[str] = None,
        reset_num_timesteps: bool = True,
        tb_log_name: str = "run",
    ) -> Tuple[int, BaseCallback]:
        """
        cf `BaseAlgorithm`.
        """
        # Prevent continuity issue by truncating trajectory
        # when using memory efficient replay buffer
        # see https://github.com/DLR-RM/stable-baselines3/issues/46
        truncate_last_traj = (
            self.optimize_memory_usage
            and reset_num_timesteps
            and self.replay_buffer is not None
            and (self.replay_buffer.full or self.replay_buffer.pos > 0)
        )

        if truncate_last_traj:
            warnings.warn(
                "The last trajectory in the replay buffer will be truncated, "
                "see https://github.com/DLR-RM/stable-baselines3/issues/46."
                "You should use `reset_num_timesteps=False` or `optimize_memory_usage=False`"
                "to avoid that issue."
            )
            # Go to the previous index
            pos = (self.replay_buffer.pos - 1) % self.replay_buffer.buffer_size
            self.replay_buffer.dones[pos] = True

        return super()._setup_learn(
            total_timesteps,
            eval_env,
            callback,
            eval_freq,
            n_eval_episodes,
            log_path,
            reset_num_timesteps,
            tb_log_name,
        )

    def learn(
        self,
        total_timesteps: int,
        callback: MaybeCallback = None,
        log_interval: int = 4,
        eval_env: Optional[GymEnv] = None,
        eval_freq: int = -1,
        n_eval_episodes: int = 5,
        tb_log_name: str = "run",
        eval_log_path: Optional[str] = None,
        reset_num_timesteps: bool = True,
    ) -> "OffPolicyAlgorithm":

        total_timesteps, callback = self._setup_learn(
            total_timesteps,
            eval_env,
            callback,
            eval_freq,
            n_eval_episodes,
            eval_log_path,
            reset_num_timesteps,
            tb_log_name,
        )

        callback.on_training_start(locals(), globals())

        while self.num_timesteps < total_timesteps:
            rollout = self.collect_rollouts(
                self.env,
                train_freq=self.train_freq,
                action_noise=self.action_noise,
                callback=callback,
                learning_starts=self.learning_starts,
                replay_buffer=self.replay_buffer,
                log_interval=log_interval,
            )

            if rollout.continue_training is False:
                break

            if self.num_timesteps > 0 and self.num_timesteps > self.learning_starts:
                # If no `gradient_steps` is specified,
                # do as many gradients steps as steps performed during the rollout
                gradient_steps = self.gradient_steps if self.gradient_steps > 0 else rollout.episode_timesteps
                self.train(batch_size=self.batch_size, gradient_steps=gradient_steps)

        callback.on_training_end()

        return self

    def train(self, gradient_steps: int, batch_size: int) -> None:
        """
        Sample the replay buffer and do the updates
        (gradient descent and update target networks)
        """
        raise NotImplementedError()

    def _sample_action(
        self, learning_starts: int, action_noise: Optional[ActionNoise] = None
    ) -> Tuple[np.ndarray, np.ndarray]:
        """
        Sample an action according to the exploration policy.
        This is either done by sampling the probability distribution of the policy,
        or sampling a random action (from a uniform distribution over the action space)
        or by adding noise to the deterministic output.

        :param action_noise: Action noise that will be used for exploration
            Required for deterministic policy (e.g. TD3). This can also be used
            in addition to the stochastic policy for SAC.
        :param learning_starts: Number of steps before learning for the warm-up phase.
        :return: action to take in the environment
            and scaled action that will be stored in the replay buffer.
            The two differs when the action space is not normalized (bounds are not [-1, 1]).
        """
        # Select action randomly or according to policy
        if self.num_timesteps < learning_starts and not (self.use_sde and self.use_sde_at_warmup):
            # Warmup phase
            unscaled_action = np.array([self.action_space.sample()])
        else:
            # Note: when using continuous actions,
            # we assume that the policy uses tanh to scale the action
            # We use non-deterministic action in the case of SAC, for TD3, it does not matter
            unscaled_action, _ = self.predict(self._last_obs, deterministic=False)

        # Rescale the action from [low, high] to [-1, 1]
        if isinstance(self.action_space, gym.spaces.Box):
            scaled_action = self.policy.scale_action(unscaled_action)

            # Add noise to the action (improve exploration)
            if action_noise is not None:
                scaled_action = np.clip(scaled_action + action_noise(), -1, 1)

            # We store the scaled action in the buffer
            buffer_action = scaled_action
            action = self.policy.unscale_action(scaled_action)
        else:
            # Discrete case, no need to normalize or clip
            buffer_action = unscaled_action
            action = buffer_action
        return action, buffer_action

    def _dump_logs(self) -> None:
        """
        Write log.
        """
        time_elapsed = time.time() - self.start_time
        fps = int(self.num_timesteps / (time_elapsed + 1e-8))
        logger.record("time/episodes", self._episode_num, exclude="tensorboard")
        if len(self.ep_info_buffer) > 0 and len(self.ep_info_buffer[0]) > 0:
            logger.record("rollout/ep_rew_mean", safe_mean([ep_info["r"] for ep_info in self.ep_info_buffer]))
            logger.record("rollout/ep_len_mean", safe_mean([ep_info["l"] for ep_info in self.ep_info_buffer]))
        logger.record("time/fps", fps)
        logger.record("time/time_elapsed", int(time_elapsed), exclude="tensorboard")
        logger.record("time/total timesteps", self.num_timesteps, exclude="tensorboard")
        if self.use_sde:
            logger.record("train/std", (self.actor.get_std()).mean().item())

        if len(self.ep_success_buffer) > 0:
            logger.record("rollout/success rate", safe_mean(self.ep_success_buffer))
        # Pass the number of timesteps for tensorboard
        logger.dump(step=self.num_timesteps)

    def _on_step(self) -> None:
        """
        Method called after each step in the environment.
        It is meant to trigger DQN target network update
        but can be used for other purposes
        """
        pass

    def _store_transition(
        self,
        replay_buffer: ReplayBuffer,
        buffer_action: np.ndarray,
        new_obs: np.ndarray,
        reward: np.ndarray,
        done: np.ndarray,
        infos: List[Dict[str, Any]],
    ) -> None:
        """
        Store transition in the replay buffer.
        We store the normalized action and the unnormalized observation.
        It also handles terminal observations (because VecEnv resets automatically).

        :param replay_buffer: Replay buffer object where to store the transition.
        :param buffer_action: normalized action
        :param new_obs: next observation in the current episode
            or first observation of the episode (when done is True)
        :param reward: reward for the current transition
        :param done: Termination signal
        :param infos: List of additional information about the transition.
            It contains the terminal observations.
        """
        # Store only the unnormalized version
        if self._vec_normalize_env is not None:
            new_obs_ = self._vec_normalize_env.get_original_obs()
            reward_ = self._vec_normalize_env.get_original_reward()
        else:
            # Avoid changing the original ones
            self._last_original_obs, new_obs_, reward_ = self._last_obs, new_obs, reward

        # As the VecEnv resets automatically, new_obs is already the
        # first observation of the next episode
        if done and infos[0].get("terminal_observation") is not None:
            next_obs = infos[0]["terminal_observation"]
            # VecNormalize normalizes the terminal observation
            if self._vec_normalize_env is not None:
                next_obs = self._vec_normalize_env.unnormalize_obs(next_obs)
        else:
            next_obs = new_obs_

        replay_buffer.add(self._last_original_obs, next_obs, buffer_action, reward_, done)

        self._last_obs = new_obs
        # Save the unnormalized observation
        if self._vec_normalize_env is not None:
            self._last_original_obs = new_obs_

    def collect_rollouts(
        self,
        env: VecEnv,
        callback: BaseCallback,
        train_freq: TrainFreq,
        replay_buffer: ReplayBuffer,
        action_noise: Optional[ActionNoise] = None,
        learning_starts: int = 0,
        log_interval: Optional[int] = None,
    ) -> RolloutReturn:
        """
        Collect experiences and store them into a ``ReplayBuffer``.

        :param env: The training environment
        :param callback: Callback that will be called at each step
            (and at the beginning and end of the rollout)
        :param train_freq: How much experience to collect
            by doing rollouts of current policy.
            Either ``TrainFreq(<n>, TrainFrequencyUnit.STEP)``
            or ``TrainFreq(<n>, TrainFrequencyUnit.EPISODE)``
            with ``<n>`` being an integer greater than 0.
        :param action_noise: Action noise that will be used for exploration
            Required for deterministic policy (e.g. TD3). This can also be used
            in addition to the stochastic policy for SAC.
        :param learning_starts: Number of steps before learning for the warm-up phase.
        :param replay_buffer:
        :param log_interval: Log data every ``log_interval`` episodes
        :return:
        """
        episode_rewards, total_timesteps = [], []
        num_collected_steps, num_collected_episodes = 0, 0

        assert isinstance(env, VecEnv), "You must pass a VecEnv"
        assert env.num_envs == 1, "OffPolicyAlgorithm only support single environment"
        assert train_freq.frequency > 0, "Should at least collect one step or episode."

        if self.use_sde:
            self.actor.reset_noise()

        callback.on_rollout_start()
        continue_training = True

        while should_collect_more_steps(train_freq, num_collected_steps, num_collected_episodes):
            done = False
            episode_reward, episode_timesteps = 0.0, 0

            while not done:

                if self.use_sde and self.sde_sample_freq > 0 and num_collected_steps % self.sde_sample_freq == 0:
                    # Sample a new noise matrix
                    self.actor.reset_noise()

                # Select action randomly or according to policy
                action, buffer_action = self._sample_action(learning_starts, action_noise)

                # Rescale and perform action
                new_obs, reward, done, infos = env.step(action)

                self.num_timesteps += 1
                episode_timesteps += 1
                num_collected_steps += 1

                # Give access to local variables
                callback.update_locals(locals())
                # Only stop training if return value is False, not when it is None.
                if callback.on_step() is False:
                    return RolloutReturn(0.0, num_collected_steps, num_collected_episodes, continue_training=False)

                episode_reward += reward

                # Retrieve reward and episode length if using Monitor wrapper
                self._update_info_buffer(infos, done)

                # Store data in replay buffer (normalized action and unnormalized observation)
                self._store_transition(replay_buffer, buffer_action, new_obs, reward, done, infos)

                self._update_current_progress_remaining(self.num_timesteps, self._total_timesteps)

                # For DQN, check if the target network should be updated
                # and update the exploration schedule
                # For SAC/TD3, the update is done as the same time as the gradient update
                # see https://github.com/hill-a/stable-baselines/issues/900
                self._on_step()

                if not should_collect_more_steps(train_freq, num_collected_steps, num_collected_episodes):
                    break

            if done:
                num_collected_episodes += 1
                self._episode_num += 1
                episode_rewards.append(episode_reward)
                total_timesteps.append(episode_timesteps)

                if action_noise is not None:
                    action_noise.reset()

                # Log training infos
                if log_interval is not None and self._episode_num % log_interval == 0:
                    self._dump_logs()

        mean_reward = np.mean(episode_rewards) if num_collected_episodes > 0 else 0.0

        callback.on_rollout_end()

        return RolloutReturn(mean_reward, num_collected_steps, num_collected_episodes, continue_training)<|MERGE_RESOLUTION|>--- conflicted
+++ resolved
@@ -178,12 +178,7 @@
             self.device,
             optimize_memory_usage=self.optimize_memory_usage,
         )
-<<<<<<< HEAD
-
-        self.policy = self.policy_class(
-=======
         self.policy = self.policy_class(  # pytype:disable=not-instantiable
->>>>>>> 237223f8
             self.observation_space,
             self.action_space,
             self.lr_schedule,
