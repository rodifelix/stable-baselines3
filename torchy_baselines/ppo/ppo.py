import os
import time
from copy import deepcopy

import gym
from gym import spaces
import torch as th
import torch.nn.functional as F

# Check if tensorboard is available for pytorch
try:
    from torch.utils.tensorboard import SummaryWriter
except ImportError:
    SummaryWriter = None
import numpy as np

from torchy_baselines.common.base_class import BaseRLModel
from torchy_baselines.common.evaluation import evaluate_policy
from torchy_baselines.common.buffers import RolloutBuffer
from torchy_baselines.common.utils import explained_variance, get_schedule_fn
from torchy_baselines.common.vec_env import VecNormalize, VecEnvWrapper
from torchy_baselines.common import logger
from torchy_baselines.ppo.policies import PPOPolicy


class PPO(BaseRLModel):
    """
    Proximal Policy Optimization algorithm (PPO) (clip version)

    Paper: https://arxiv.org/abs/1707.06347
    Code: This implementation borrows code from OpenAI spinningup (https://github.com/openai/spinningup/)
    https://github.com/ikostrikov/pytorch-a2c-ppo-acktr-gail and
    and Stable Baselines (PPO2 from https://github.com/hill-a/stable-baselines)

    Introduction to PPO: https://spinningup.openai.com/en/latest/algorithms/ppo.html

    :param policy: (PPOPolicy or str) The policy model to use (MlpPolicy, CnnPolicy, ...)
    :param env: (Gym environment or str) The environment to learn from (if registered in Gym, can be str)
    :param learning_rate: (float or callable) The learning rate, it can be a function
        of the current progress (from 1 to 0)
    :param n_steps: (int) The number of steps to run for each environment per update
        (i.e. batch size is n_steps * n_env where n_env is number of environment copies running in parallel)
    :param batch_size: (int) Minibatch size
    :param n_epochs: (int) Number of epoch when optimizing the surrogate loss
    :param gamma: (float) Discount factor
    :param gae_lambda: (float) Factor for trade-off of bias vs variance for Generalized Advantage Estimator
    :param clip_range: (float or callable) Clipping parameter, it can be a function of the current progress (from 1 to 0).
    :param clip_range_vf: (float or callable) Clipping parameter for the value function,
        it can be a function of the current progress (from 1 to 0).
        This is a parameter specific to the OpenAI implementation. If None is passed (default),
        no clipping will be done on the value function.
        IMPORTANT: this clipping depends on the reward scaling.
    :param ent_coef: (float) Entropy coefficient for the loss calculation
    :param vf_coef: (float) Value function coefficient for the loss calculation
    :param max_grad_norm: (float) The maximum value for the gradient clipping
    :param use_sde: (bool) Whether to use State Dependent Exploration (SDE)
        instead of action noise exploration (default: False)
    :param target_kl: (float) Limit the KL divergence between updates,
        because the clipping is not enough to prevent large update
        see issue #213 (cf https://github.com/hill-a/stable-baselines/issues/213)
        By default, there is no limit on the kl div.
    :param tensorboard_log: (str) the log location for tensorboard (if None, no logging)
    :param create_eval_env: (bool) Whether to create a second environment that will be
        used for evaluating the agent periodically. (Only available when passing string for the environment)
    :param policy_kwargs: (dict) additional arguments to be passed to the policy on creation
    :param verbose: (int) the verbosity level: 0 none, 1 training information, 2 tensorflow debug
    :param seed: (int) Seed for the pseudo random generators
    :param device: (str or th.device) Device (cpu, cuda, ...) on which the code should be run.
        Setting it to auto, the code will be run on the GPU if possible.
    :param _init_setup_model: (bool) Whether or not to build the network at the creation of the instance
    """

    def __init__(self, policy, env, learning_rate=3e-4,
                 n_steps=2048, batch_size=64, n_epochs=10,
                 gamma=0.99, gae_lambda=0.95, clip_range=0.2, clip_range_vf=None,
                 ent_coef=0.0, vf_coef=0.5, max_grad_norm=0.5, use_sde=False,
                 target_kl=None, tensorboard_log=None, create_eval_env=False,
                 policy_kwargs=None, verbose=0, seed=0, device='auto',
                 _init_setup_model=True):

        super(PPO, self).__init__(policy, env, PPOPolicy, policy_kwargs=policy_kwargs,
                                  verbose=verbose, device=device,
                                  create_eval_env=create_eval_env, support_multi_env=True, seed=seed)

        self.learning_rate = learning_rate
        self.batch_size = batch_size
        self.n_epochs = n_epochs
        self.n_steps = n_steps
        self.gamma = gamma
        self.gae_lambda = gae_lambda
        self.clip_range = clip_range
        self.clip_range_vf = clip_range_vf
        self.ent_coef = ent_coef
        self.vf_coef = vf_coef
        self.max_grad_norm = max_grad_norm
        self.rollout_buffer = None
        self.target_kl = target_kl
        self.tensorboard_log = tensorboard_log
        self.tb_writer = None
        self.use_sde = use_sde

        if _init_setup_model:
            self._setup_model()

    def _setup_model(self):
        self._setup_learning_rate()
        # TODO: preprocessing: one hot vector for obs discrete
        state_dim = self.observation_space.shape[0]
        if isinstance(self.action_space, spaces.Box):
            # Action is a 1D vector
            action_dim = self.action_space.shape[0]
        elif isinstance(self.action_space, spaces.Discrete):
            # Action is a scalar
            action_dim = 1

        # TODO: different seed for each env when n_envs > 1
        if self.n_envs == 1:
            self.set_random_seed(self.seed)

        self.rollout_buffer = RolloutBuffer(self.n_steps, state_dim, action_dim, self.device,
                                            gamma=self.gamma, gae_lambda=self.gae_lambda, n_envs=self.n_envs)
        self.policy = self.policy(self.observation_space, self.action_space,
                                  self.learning_rate, use_sde=self.use_sde, device=self.device,
                                  **self.policy_kwargs)
        self.policy = self.policy.to(self.device)

        self.clip_range = get_schedule_fn(self.clip_range)
        if self.clip_range_vf is not None:
            self.clip_range_vf = get_schedule_fn(self.clip_range_vf)

<<<<<<< HEAD
    def select_action(self, observation,deterministic=False):
=======
    def select_action(self, observation, deterministic=False):
>>>>>>> 8b218b83
        # Normally not needed
        observation = np.array(observation)
        with th.no_grad():
            observation = th.FloatTensor(observation.reshape(1, -1)).to(self.device)
<<<<<<< HEAD
            return self.policy.actor_forward(observation, deterministic)
=======
            return self.policy.actor_forward(observation, deterministic=deterministic)
>>>>>>> 8b218b83

    def predict(self, observation, state=None, mask=None, deterministic=False):
        """
        Get the model's action from an observation

        :param observation: (np.ndarray) the input observation
        :param state: (np.ndarray) The last states (can be None, used in recurrent policies)
        :param mask: (np.ndarray) The last masks (can be None, used in recurrent policies)
        :param deterministic: (bool) Whether or not to return deterministic actions.
        :return: (np.ndarray, np.ndarray) the model's action and the next state (used in recurrent policies)
        """
        clipped_actions = self.select_action(observation, deterministic=deterministic)
        if isinstance(self.action_space, gym.spaces.Box):
            clipped_actions = np.clip(clipped_actions, self.action_space.low, self.action_space.high)
        return clipped_actions

    def collect_rollouts(self, env, rollout_buffer, n_rollout_steps=256, callback=None,
                         obs=None):

        n_steps = 0
        rollout_buffer.reset()
        # Sample new weights for the state dependent exploration
        # TODO: ensure episodic setting?
        if self.use_sde:
            self.policy.reset_noise_net()

        while n_steps < n_rollout_steps:
            with th.no_grad():
                actions, values, log_probs = self.policy.forward(obs)
            actions = actions.cpu().numpy()

            # Rescale and perform action
            clipped_actions = actions
            # Clip the actions to avoid out of bound error
            if isinstance(self.action_space, gym.spaces.Box):
                clipped_actions = np.clip(actions, self.action_space.low, self.action_space.high)
            new_obs, rewards, dones, infos = env.step(clipped_actions)

            self._update_info_buffer(infos)
            n_steps += 1
            if isinstance(self.action_space, gym.spaces.Discrete):
                # Reshape in case of discrete action
                actions = actions.reshape(-1, 1)
            rollout_buffer.add(obs, actions, rewards, dones, values, log_probs)
            obs = new_obs

        rollout_buffer.compute_returns_and_advantage(values, dones=dones)

        return obs

    def train(self, gradient_steps, batch_size=64):
        # Update optimizer learning rate
        self._update_learning_rate(self.policy.optimizer)
        # Compute current clip range
        clip_range = self.clip_range(self._current_progress)
        logger.logkv("clip_range", clip_range)
        if self.clip_range_vf is not None:
            clip_range_vf = self.clip_range_vf(self._current_progress)
            logger.logkv("clip_range_vf", clip_range_vf)

        for gradient_step in range(gradient_steps):
            approx_kl_divs = []
            # Sample replay buffer
            for replay_data in self.rollout_buffer.get(batch_size):
                # Unpack
                obs, action, old_values, old_log_prob, advantage, return_batch = replay_data

                if isinstance(self.action_space, spaces.Discrete):
                    # Convert discrete action for float to long
                    action = action.long().flatten()

                values, log_prob, entropy = self.policy.get_policy_stats(obs, action)
                values = values.flatten()
                # Normalize advantage
                advantage = (advantage - advantage.mean()) / (advantage.std() + 1e-8)

                # ratio between old and new policy, should be one at the first iteration
                ratio = th.exp(log_prob - old_log_prob)
                # clipped surrogate loss
                policy_loss_1 = advantage * ratio
                policy_loss_2 = advantage * th.clamp(ratio, 1 - clip_range, 1 + clip_range)
                policy_loss = -th.min(policy_loss_1, policy_loss_2).mean()

                if self.clip_range_vf is None:
                    # No clipping
                    values_pred = values
                else:
                    # Clip the different between old and new value
                    # NOTE: this depends on the reward scaling
                    values_pred = old_values + th.clamp(values - old_values, -clip_range_vf, clip_range_vf)
                # Value loss using the TD(gae_lambda) target
                value_loss = F.mse_loss(return_batch, values_pred)

                # Entropy loss favor exploration
                entropy_loss = -th.mean(entropy)

                loss = policy_loss + self.ent_coef * entropy_loss + self.vf_coef * value_loss

                # Optimization step
                self.policy.optimizer.zero_grad()
                loss.backward()
                # Clip grad norm
                th.nn.utils.clip_grad_norm_(self.policy.parameters(), self.max_grad_norm)
                self.policy.optimizer.step()
                approx_kl_divs.append(th.mean(old_log_prob - log_prob).detach().cpu().numpy())

            if self.target_kl is not None and np.mean(approx_kl_divs) > 1.5 * self.target_kl:
                print("Early stopping at step {} due to reaching max kl: {:.2f}".format(gradient_step, np.mean(approx_kl_divs)))
                break

        explained_var = explained_variance(self.rollout_buffer.returns.flatten().cpu().numpy(),
                                           self.rollout_buffer.values.flatten().cpu().numpy())

        logger.logkv("explained_variance", explained_var)
        # TODO: gather stats for the entropy and other losses?
        logger.logkv("entropy", entropy.mean().item())
        logger.logkv("policy_loss", policy_loss.item())
        logger.logkv("value_loss", value_loss.item())
        if hasattr(self.policy, 'log_std'):
            logger.logkv("std", th.exp(self.policy.log_std).mean().item())

    def learn(self, total_timesteps, callback=None, log_interval=1,
              eval_env=None, eval_freq=-1, n_eval_episodes=5, tb_log_name="PPO", reset_num_timesteps=True):

        timesteps_since_eval, iteration, evaluations, obs, eval_env = self._setup_learn(eval_env)

        if self.tensorboard_log is not None and SummaryWriter is not None:
            self.tb_writer = SummaryWriter(log_dir=os.path.join(self.tensorboard_log, tb_log_name))

        while self.num_timesteps < total_timesteps:

            if callback is not None:
                # Only stop training if return value is False, not when it is None.
                if callback(locals(), globals()) is False:
                    break

            obs = self.collect_rollouts(self.env, self.rollout_buffer, n_rollout_steps=self.n_steps,
                                        obs=obs)
            iteration += 1
            self.num_timesteps += self.n_steps * self.n_envs
            timesteps_since_eval += self.n_steps * self.n_envs
            self._update_current_progress(self.num_timesteps, total_timesteps)

            # Display training infos
            if self.verbose >= 1 and log_interval is not None and iteration % log_interval == 0:
                fps = int(self.num_timesteps / (time.time() - self.start_time))
                logger.logkv("iterations", iteration)
                if len(self.ep_info_buffer) > 0 and len(self.ep_info_buffer[0]) > 0:
                    logger.logkv('ep_rew_mean', self.safe_mean([ep_info['r'] for ep_info in self.ep_info_buffer]))
                    logger.logkv('ep_len_mean', self.safe_mean([ep_info['l'] for ep_info in self.ep_info_buffer]))
                logger.logkv("fps", fps)
                logger.logkv('time_elapsed', int(time.time() - self.start_time))
                logger.logkv("total timesteps", self.num_timesteps)
                logger.dumpkvs()

            self.train(self.n_epochs, batch_size=self.batch_size)

            # Evaluate agent
            if 0 < eval_freq <= timesteps_since_eval and eval_env is not None:
                timesteps_since_eval %= eval_freq
                # TODO: move that to the base class
                # Sync eval env and train env when using VecNormalize
                env_tmp, eval_env_tmp = self.env, eval_env
                while isinstance(env_tmp, VecEnvWrapper):
                    if isinstance(env_tmp, VecNormalize):
                        eval_env_tmp.obs_rms = deepcopy(env_tmp.obs_rms)
                    env_tmp = env_tmp.venv
                    eval_env_tmp.venv
                mean_reward, _ = evaluate_policy(self, eval_env, n_eval_episodes)
                if self.tb_writer is not None:
                    self.tb_writer.add_scalar('Eval/reward', mean_reward, self.num_timesteps)

                evaluations.append(mean_reward)
                if self.verbose > 0:
                    print("Eval num_timesteps={}, mean_reward={:.2f}".format(self.num_timesteps, evaluations[-1]))
                    print("FPS: {:.2f}".format(self.num_timesteps / (time.time() - self.start_time)))

        return self

    def get_opt_parameters(self):
        """
        returns a dict of all the optimizers and their parameters
        
        :return: (Dict) of optimizer names and their state_dict 
        """
        return {"opt": self.policy.optimizer.state_dict()}

    def load_parameters(self, load_dict, opt_params):
        """
        Load model parameters and optimizer parameters from a dictionary
        Dictionary should be of shape torch model.state_dict()
        This does not load agent's hyper-parameters.


        :param load_dict: (dict) dict of parameters from model.state_dict()
        :param opt_params: (dict of dicts) dict of optimizer state_dicts should be handled in child_class
        """
        self.policy.optimizer.load_state_dict(opt_params["opt"])
        self.policy.load_state_dict(load_dict)<|MERGE_RESOLUTION|>--- conflicted
+++ resolved
@@ -128,20 +128,12 @@
         if self.clip_range_vf is not None:
             self.clip_range_vf = get_schedule_fn(self.clip_range_vf)
 
-<<<<<<< HEAD
-    def select_action(self, observation,deterministic=False):
-=======
     def select_action(self, observation, deterministic=False):
->>>>>>> 8b218b83
         # Normally not needed
         observation = np.array(observation)
         with th.no_grad():
             observation = th.FloatTensor(observation.reshape(1, -1)).to(self.device)
-<<<<<<< HEAD
-            return self.policy.actor_forward(observation, deterministic)
-=======
             return self.policy.actor_forward(observation, deterministic=deterministic)
->>>>>>> 8b218b83
 
     def predict(self, observation, state=None, mask=None, deterministic=False):
         """
@@ -235,6 +227,7 @@
                 # Value loss using the TD(gae_lambda) target
                 value_loss = F.mse_loss(return_batch, values_pred)
 
+
                 # Entropy loss favor exploration
                 entropy_loss = -th.mean(entropy)
 
@@ -249,7 +242,7 @@
                 approx_kl_divs.append(th.mean(old_log_prob - log_prob).detach().cpu().numpy())
 
             if self.target_kl is not None and np.mean(approx_kl_divs) > 1.5 * self.target_kl:
-                print("Early stopping at step {} due to reaching max kl: {:.2f}".format(gradient_step, np.mean(approx_kl_divs)))
+                print("Early stopping at step {} due to reaching max kl: {:.2f}".format(it, np.mean(approx_kl_divs)))
                 break
 
         explained_var = explained_variance(self.rollout_buffer.returns.flatten().cpu().numpy(),
